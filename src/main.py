--- conflicted
+++ resolved
@@ -204,13 +204,8 @@
     env/bin/pip install google-assistant-library==0.0.2''')
         sys.exit(1)
 
-<<<<<<< HEAD
-    say = tts.create_say(player)
+    say = aiy.audio.say
     actor = action.make_actor(args, say)
-=======
-    say = aiy.audio.say
-    actor = action.make_actor(say)
->>>>>>> afcd241f
 
     def process_event(event):
         logging.info(event)
@@ -248,14 +243,8 @@
 
 def do_recognition(args, recorder, recognizer, player, status_ui):
     """Configure and run the recognizer."""
-<<<<<<< HEAD
-    say = tts.create_say(player)
-
+    say = aiy.audio.say
     actor = action.make_actor(args, say)
-=======
-    say = aiy.audio.say
-    actor = action.make_actor(say)
->>>>>>> afcd241f
 
     if args.cloud_speech:
         action.add_commands_just_for_cloud_speech_api(actor, say)
