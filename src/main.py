--- conflicted
+++ resolved
@@ -139,11 +139,8 @@
                         default=os.path.expanduser('~/cloud_speech.json'),
                         help='Path to service account credentials for the '
                         'Cloud Speech API')
-<<<<<<< HEAD
     parser.add_argument('--trigger-sound', default=None,
                         help='Sound when trigger is activated (WAV format)')
-=======
->>>>>>> 4377b050
     parser.add_argument('-u', '--user-script-directory',
                         default=os.path.expanduser('~/aiy_voice_user_scripts'),
                         help='Directory for user scripts run for user defined keywords.')
@@ -275,15 +272,10 @@
             # Duplicate trigger (eg multiple button presses)
             return
 
-<<<<<<< HEAD
         if self.trigger_sound:
             self.player.play_wav(self.trigger_sound)
 
         self.actor.userscripts.special_command('before-listen')
-
-=======
-        self.actor.userscripts.special_command('before-listen')
->>>>>>> 4377b050
         self.recognizer.reset()
         self.recorder.add_processor(self.recognizer)
         self._status('listening')
