# Copyright 2017 Google Inc.
#
# Licensed under the Apache License, Version 2.0 (the "License");
# you may not use this file except in compliance with the License.
# You may obtain a copy of the License at
#
#     http://www.apache.org/licenses/LICENSE-2.0
#
# Unless required by applicable law or agreed to in writing, software
# distributed under the License is distributed on an "AS IS" BASIS,
# WITHOUT WARRANTIES OR CONDITIONS OF ANY KIND, either express or implied.
# See the License for the specific language governing permissions and
# limitations under the License.

"""Wrapper around a TTS system."""

import functools
import logging
import os
import subprocess
import tempfile

import numpy as np
from scipy import signal

import i18n

# Path to a tmpfs directory to avoid SD card wear
TMP_DIR = '/run/user/%d' % os.getuid()

# Expected sample rate from the TTS tool
SAMPLE_RATE = 16000

# Parameters for the equalization filter. These remove low-frequency sound
# from the result, avoiding resonance on the speaker and making the TTS easier
# to understand. Calculated with:
#   python3 src/tts.py --hpf-order 4 --hpf-freq-hz 1400 --hpf-gain-db 8
FILTER_A = np.array([1., -3.28274474, 4.09441957, -2.29386174, 0.48627065])
FILTER_B = np.array([1.75161639, -7.00646555, 10.50969833, -7.00646555, 1.75161639])

logger = logging.getLogger('tts')


def print_eq_coefficients(hpf_order, hpf_freq_hz, hpf_gain_db):
    """Calculate and print the coefficients of the equalization filter."""
    b, a = signal.butter(hpf_order, hpf_freq_hz / SAMPLE_RATE, 'highpass')
    gain_factor = pow(10, hpf_gain_db / 20)

    print('FILTER_A = np.%r' % a)
    print('FILTER_B = np.%r' % (b * gain_factor))


def create_eq_filter():
    """Return a function that applies equalization to a numpy array."""

    def eq_filter(raw_audio):
        return signal.lfilter(FILTER_B, FILTER_A, raw_audio)

    return eq_filter


def create_say(player):
    """Return a function say(words) for the given player, using the default EQ
    filter.
    """
    lang = i18n.get_language_code()
    return functools.partial(say, player, eq_filter=create_eq_filter(), lang=lang)


def say(player, words, eq_filter=None, lang='en-US'):
    """Say the given words with TTS.

    Args:
      player: To play the text-to-speech audio.
      words: string to say aloud.
      eq_filter: function (operates on a numpy int16 array) to equalize audio
      lang: language for the text-to-speech engine.
    """

    try:
        (fd, raw_wav) = tempfile.mkstemp(suffix='.wav', dir=TMP_DIR)
    except IOError:
        logger.exception('Using fallback directory for TTS output')
        (fd, raw_wav) = tempfile.mkstemp(suffix='.wav')

    os.close(fd)

    try:
<<<<<<< HEAD
        subprocess.call(['pico2wave', '--lang', lang, '-w', raw_wav, words])
        subprocess.call(['play', raw_wav, '--no-show-progress', '--guard'])
=======
        subprocess.call(['pico2wave', '-l', lang, '-w', raw_wav, words.encode('utf-8')])
        with wave.open(raw_wav, 'rb') as f:
            raw_bytes = f.readframes(f.getnframes())
>>>>>>> 4ca5dbbc
    finally:
        os.unlink(raw_wav)


def main():
    import argparse

    import audio

    logging.basicConfig(level=logging.INFO)

    parser = argparse.ArgumentParser(description='Test TTS wrapper')
    parser.add_argument('words', nargs='*', help='Words to say')
    parser.add_argument('--hpf-order', type=int, help='Order of high-pass filter')
    parser.add_argument('--hpf-freq-hz', type=int, help='Corner frequency of high-pass filter')
    parser.add_argument('--hpf-gain-db', type=int, help='High-frequency gain of filter')
    args = parser.parse_args()

    if args.words:
        words = ' '.join(args.words)
        player = audio.Player()
        create_say(player)(words)

    if args.hpf_order:
        print_eq_coefficients(args.hpf_order, args.hpf_freq_hz, args.hpf_gain_db)


if __name__ == '__main__':
    main()<|MERGE_RESOLUTION|>--- conflicted
+++ resolved
@@ -86,14 +86,8 @@
     os.close(fd)
 
     try:
-<<<<<<< HEAD
         subprocess.call(['pico2wave', '--lang', lang, '-w', raw_wav, words])
         subprocess.call(['play', raw_wav, '--no-show-progress', '--guard'])
-=======
-        subprocess.call(['pico2wave', '-l', lang, '-w', raw_wav, words.encode('utf-8')])
-        with wave.open(raw_wav, 'rb') as f:
-            raw_bytes = f.readframes(f.getnframes())
->>>>>>> 4ca5dbbc
     finally:
         os.unlink(raw_wav)
 
